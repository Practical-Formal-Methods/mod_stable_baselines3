--- conflicted
+++ resolved
@@ -252,7 +252,6 @@
         if len(ent_coef_losses) > 0:
             logger.record("train/ent_coef_loss", np.mean(ent_coef_losses))
 
-<<<<<<< HEAD
     def pretrain(self, gradient_steps: int, batch_size: int = 64,
                  n_action_samples: int = 4,
                  target_update_interval: int = 100,
@@ -364,8 +363,6 @@
             if gradient_step % target_update_interval == 0:
                 self.critic_target.load_state_dict(self.critic.state_dict())
 
-=======
->>>>>>> 1a06614f
     def learn(self,
               total_timesteps: int,
               callback: MaybeCallback = None,
