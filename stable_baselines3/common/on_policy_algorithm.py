--- conflicted
+++ resolved
@@ -266,15 +266,10 @@
             #     curseed = self.num_timesteps
             #     self.test(curseed, self.test_budget, update_guide=True)
             
-<<<<<<< HEAD
             if not self.train_type == "normal" and self.num_timesteps % (2048 * 50) == 0:
                 self.env.guide_prob = min(self.env.guide_prob+0.15, 0.6)
-                fw = open(self.log_dir + "/bug_rew_RS%d.log" % self.seed, "a")
-=======
-            if not self.train_type == "normal" and self.num_timesteps > (2048 * 24) and self.num_timesteps % (2048 * 50) == 0:
-                self.env.guide_prob += min(self.env.guide_prob+0.15, 0.6)
+                # fw = open(self.log_dir + "/bug_rew_RS%d.log" % self.seed, "a")
                 fw = open(self.log_dir + "/info.log", "a")
->>>>>>> bd2c2c1e
                 fw.write("Guide probability increased to %f.\n" % self.env.guide_prob)
                 fw.close()
 
@@ -349,17 +344,12 @@
 
         self.game.env.seed(self.seed)
         avg_rew = self.game.eval(eval_budget=30)
-<<<<<<< HEAD
         self.env.last_avg_rew = avg_rew
-        alpha = 10
-        cur_utility = alpha * (self.explr_budget * self.mut_budget - num_bugs) + avg_rew
-=======
         alpha1, alpha2 = 10, 5
         utility1 = alpha1 * (self.explr_budget * self.mut_budget - num_bugs) + avg_rew
         utility2 = alpha2 * (self.explr_budget * self.mut_budget - num_bugs) + avg_rew
 
         data_f.write("%d,%d,%f,%f,%f\n" % (self.num_timesteps, num_bugs, avg_rew, utility1, utility2))
->>>>>>> bd2c2c1e
 
         # if cur_utility > self.utility:
         #     self.utility = cur_utility 
