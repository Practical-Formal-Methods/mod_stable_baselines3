--- conflicted
+++ resolved
@@ -156,12 +156,9 @@
                 raise ValueError(
                     "Error: the model does not support multiple envs; it requires " "a single vectorized environment."
                 )
-<<<<<<< HEAD
-=======
 
         if self.use_sde and not isinstance(self.observation_space, gym.spaces.Box):
             raise ValueError("generalized State-Dependent Exploration (gSDE) can only be used with continuous actions.")
->>>>>>> 23afedb2
 
     def _wrap_env(self, env: GymEnv) -> VecEnv:
         if not isinstance(env, VecEnv):
@@ -352,16 +349,11 @@
 
         # noinspection PyArgumentList
         model = cls(
-<<<<<<< HEAD
-            policy=data["policy_class"], env=env, device="auto", _init_setup_model=False
-        )  # pytype: disable=not-instantiable,wrong-keyword-args
-=======
             policy=data["policy_class"],
             env=env,
             device="auto",
             _init_setup_model=False,  # pytype: disable=not-instantiable,wrong-keyword-args
         )
->>>>>>> 23afedb2
 
         # load parameters
         model.__dict__.update(data)
